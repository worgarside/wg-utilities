"""Custom client for interacting with Monzo's API."""

from __future__ import annotations

<<<<<<< HEAD
from datetime import datetime, timedelta
=======
from collections.abc import Iterable
from datetime import UTC, datetime, timedelta
>>>>>>> cc081042
from logging import DEBUG, getLogger
from typing import TYPE_CHECKING, Any, ClassVar, Literal, final

from pydantic import Field, field_validator
from requests import put
from typing_extensions import TypedDict

from wg_utilities.clients.oauth_client import BaseModelWithConfig, OAuthClient
from wg_utilities.functions import DTU, cleanse_string, utcnow

if TYPE_CHECKING:
    from collections.abc import Iterable

    from wg_utilities.clients.json_api_client import StrBytIntFlt

LOGGER = getLogger(__name__)
LOGGER.setLevel(DEBUG)

DATETIME_FORMAT = "%Y-%m-%dT%H:%M:%S.%fZ"


@final
class AccountJson(TypedDict):
    """JSON representation of a Monzo account."""

    account_number: str | None
    balance: float
    balance_including_flexible_savings: float
    closed: bool | None
    country_code: str
    created: str
    currency: Literal["GBP"]
    description: str
    id: str
    owners: list[AccountOwner]
    payment_details: dict[str, dict[str, str]] | None
    sort_code: str | None
    spend_today: float
    total_balance: float
    type: Literal["uk_monzo_flex", "uk_retail", "uk_retail_joint"]


@final
class PotJson(TypedDict):
    """JSON representation of a pot.

    Yes, this and the `Pot` class could've been replaced by Pydantic's
    `create_model_from_typeddict`, but it doesn't play nice with mypy :(
    """

    available_for_bills: bool
    balance: float
    charity_id: str | None
    cover_image_url: str
    created: datetime  # N.B. `str` actually, just parsed as `datetime`
    currency: str
    current_account_id: str
    deleted: bool
    goal_amount: float | None
    has_virtual_cards: bool
    id: str
    is_tax_pot: bool
    isa_wrapper: str
    lock_type: Literal["until_date"] | None
    locked: bool
    locked_until: datetime | None
    name: str
    product_id: str
    round_up: bool
    round_up_multiplier: float | None
    style: str
    type: str
    updated: datetime  # N.B. `str` actually, just parsed as `datetime`


TransactionCategory = Literal[
    "bills",
    "cash",
    "eating_out",
    "entertainment",
    "general",
    "gifts",
    "groceries",
    "holidays",
    "income",
    "personal_care",
    "savings",
    "shopping",
    "transfers",
    "transport",
]


@final
class TransactionJson(TypedDict):
    """JSON representation of a transaction.

    Same as above RE: Pydantic's `create_model_from_typeddict`.
    """

    account_id: str
    amount: int
    amount_is_pending: bool
    atm_fees_detailed: dict[str, int | str | None] | None
    attachments: None
    can_add_to_tab: bool
    can_be_excluded_from_breakdown: bool
    can_be_made_subscription: bool
    can_match_transactions_in_categorization: bool
    can_split_the_bill: bool
    categories: dict[
        TransactionCategory,
        int,
    ]
    category: TransactionCategory
    counterparty: dict[str, str]
    created: datetime
    currency: str
    decline_reason: str | None
    dedupe_id: str
    description: str
    fees: dict[str, Any] | None
    id: str
    include_in_spending: bool
    international: bool | None
    is_load: bool
    labels: list[str] | None
    local_amount: int
    local_currency: str
    merchant: str | None
    merchant_feedback_uri: str | None
    metadata: dict[str, str]
    notes: str
    originator: bool
    parent_account_id: str
    scheme: str
    settled: str
    tab: dict[str, object] | None
    updated: datetime
    user_id: str


class Transaction(BaseModelWithConfig):
    """Pydantic representation of a transaction."""

    account_id: str
    amount: int
    amount_is_pending: bool
    atm_fees_detailed: dict[str, int | str | None] | None = None
    attachments: None = None
    can_add_to_tab: bool
    can_be_excluded_from_breakdown: bool
    can_be_made_subscription: bool
    can_match_transactions_in_categorization: bool
    can_split_the_bill: bool
    categories: dict[
        TransactionCategory,
        int,
    ]
    category: TransactionCategory
    counterparty: dict[str, str]
    created: datetime
    currency: str
    decline_reason: str | None = None
    dedupe_id: str
    description: str
    fees: dict[str, Any] | None = None
    id: str
    include_in_spending: bool
    international: bool | None = None
    is_load: bool
    labels: list[str] | None = None
    local_amount: int
    local_currency: str
    merchant: str | None
    merchant_feedback_uri: str | None = None
    metadata: dict[str, str]
    notes: str
    originator: bool
    parent_account_id: str
    scheme: str
    settled: str
    tab: dict[str, object] | None = None
    updated: datetime
    user_id: str


class BalanceVariables(BaseModelWithConfig):
    """Variables for an account's balance summary."""

    balance: int
    balance_including_flexible_savings: int
    currency: Literal["GBP"]
    local_currency: str
    local_exchange_rate: int | float | None | Literal[""]
    local_spend: list[dict[str, int | str]]
    spend_today: int
    total_balance: int


class AccountOwner(TypedDict):
    """The owner of a Monzo account."""

    preferred_first_name: str
    preferred_name: str
    user_id: str


SORT_CODE_LEN = 6


class Account(BaseModelWithConfig):
    """Class for managing individual bank accounts."""

    account_number: str
    closed: bool
    country_code: str
    created: datetime
    currency: Literal["GBP"]
    description: str
    id: str
    initial_balance: int | None = Field(None, validation_alias="balance")
    initial_balance_including_flexible_savings: int | None = Field(
        None,
        validation_alias="balance_including_flexible_savings",
    )
    initial_spend_today: int | None = Field(None, validation_alias="spend_today")
    initial_total_balance: int | None = Field(None, validation_alias="total_balance")
    owners: list[AccountOwner]
    payment_details: dict[str, dict[str, str]] | None = None
    sort_code: str = Field(min_length=6, max_length=6)
    type: Literal["uk_monzo_flex", "uk_retail", "uk_retail_joint"]

    monzo_client: MonzoClient = Field(exclude=True)
    balance_update_threshold: int = Field(15, exclude=True)
    last_balance_update: datetime = Field(datetime(1970, 1, 1), exclude=True)
    _balance_variables: BalanceVariables

    @field_validator("sort_code", mode="before")
    @classmethod
    def validate_sort_code(cls, sort_code: str | int) -> str:
        """Ensure that the sort code is a 6-digit integer.

        Represented as a string so leading zeroes aren't lost.
        """

        if isinstance(sort_code, int):
            sort_code = str(sort_code)

        if len(sort_code) != SORT_CODE_LEN:
            sort_code.ljust(SORT_CODE_LEN, "0")

        if not sort_code.isdigit():
            raise ValueError("Sort code must be a 6-digit integer")

        return sort_code

    @classmethod
    def from_json_response(
        cls,
        value: AccountJson,
        monzo_client: MonzoClient,
    ) -> Account:
        """Create an account from a JSON response."""

        value_data: dict[str, Any] = {
            "monzo_client": monzo_client,
            **value,
        }

        return cls.model_validate(value_data)

    def list_transactions(
        self,
        from_datetime: datetime | None = None,
        to_datetime: datetime | None = None,
        limit: int = 100,
    ) -> list[Transaction]:
        """List transactions for the account.

        Args:
            from_datetime (datetime, optional): the start of the time period to list
                transactions for. Defaults to None.
            to_datetime (datetime, optional): the end of the time period to list
                transactions for. Defaults to None.
            limit (int, optional): the maximum number of transactions to return.
                Defaults to 100.

        Returns:
            list[dict[str, object]]: the list of transactions
        """

        from_datetime = (
            from_datetime or (datetime.now(UTC) - timedelta(days=89))
        ).replace(microsecond=0, tzinfo=None)
        to_datetime = (to_datetime or datetime.now(UTC)).replace(
            microsecond=0,
            tzinfo=None,
        )

        return [
            Transaction(**item)
            for item in self.monzo_client.get_json_response(
                "/transactions",
                params={
                    "account_id": self.id,
                    "since": from_datetime.isoformat() + "Z",
                    "before": to_datetime.isoformat() + "Z",
                    "limit": limit,
                },
            )["transactions"]
        ]

    def update_balance_variables(self) -> None:
        """Update the balance-related instance attributes.

        Latest values from the API are used. This is called automatically when
        a balance property is accessed and the last update was more than
        `balance_update_threshold` minutes ago, or if it is None. Can also be called
        manually if required.
        """

        if not hasattr(self, "_balance_variables") or self.last_balance_update <= (
            datetime.now(UTC) - timedelta(minutes=self.balance_update_threshold)
        ):
            LOGGER.debug("Balance variable update threshold crossed, getting new values")

            self._balance_variables = BalanceVariables.model_validate(
                self.monzo_client.get_json_response(f"/balance?account_id={self.id}"),
            )

            self.last_balance_update = datetime.now(UTC)

    @property
    def balance(self) -> int | None:
        """Current balance of the account, in pence.

        Returns:
            float: the currently available balance of the account
        """
        return self.balance_variables.balance

    @property
    def balance_variables(self) -> BalanceVariables:
        """The balance variables for the account.

        Returns:
            BalanceVariables: the balance variables
        """
        self.update_balance_variables()

        return self._balance_variables

    @property
    def balance_including_flexible_savings(self) -> int | None:
        """Balance including flexible savings, in pence.

        Returns:
            float: the currently available balance of the account, including flexible
                savings pots
        """
        return self.balance_variables.balance_including_flexible_savings

    @property
    def spend_today(self) -> int | None:
        """Amount spent today, in pence.

        Returns:
            int: the amount spent from this account today (considered from approx
                4am onwards)
        """
        return self.balance_variables.spend_today

    @property
    def total_balance(self) -> int | None:
        """Total balance of the account, in pence.

        Returns:
            str: the sum of the currently available balance of the account and the
                combined total of all the user's pots
        """
        return self.balance_variables.total_balance

    def __eq__(self, other: object) -> bool:
        """Check if two accounts are equal."""
        if not isinstance(other, Account):
            return NotImplemented

        return self.id == other.id

    def __repr__(self) -> str:
        """Representation of the account."""
        return f"<Account {self.id}>"


class Pot(BaseModelWithConfig):
    """Read-only class for Monzo pots."""

    available_for_bills: bool
    balance: float
    charity_id: str | None = None
    cover_image_url: str
    created: datetime
    currency: str
    current_account_id: str
    deleted: bool
    goal_amount: float | None = None
    has_virtual_cards: bool
    id: str
    is_tax_pot: bool
    isa_wrapper: str
    lock_type: Literal["until_date"] | None = None
    locked: bool
    locked_until: datetime | None = None
    name: str
    product_id: str
    round_up: bool
    round_up_multiplier: float | None = None
    style: str
    type: str
    updated: datetime


class MonzoGJR(TypedDict):
    """The response type for `MonzoClient.get_json_response`."""

    accounts: list[AccountJson]
    pots: list[PotJson]
    transactions: list[TransactionJson]


class MonzoClient(OAuthClient[MonzoGJR]):
    """Custom client for interacting with Monzo's API."""

    ACCESS_TOKEN_ENDPOINT = "https://api.monzo.com/oauth2/token"  # noqa: S105
    AUTH_LINK_BASE = "https://auth.monzo.com"
    BASE_URL = "https://api.monzo.com"

    DEFAULT_PARAMS: ClassVar[
        dict[StrBytIntFlt, StrBytIntFlt | Iterable[StrBytIntFlt] | None]
    ] = {}

    _current_account: Account

    def deposit_into_pot(
        self,
        pot: Pot,
        amount_pence: int,
        dedupe_id: str | None = None,
    ) -> None:
        """Move money from the user's account into one of their pots.

        Args:
            pot (Pot): the target pot
            amount_pence (int): the amount of money to deposit, in pence
            dedupe_id (str): unique string used to de-duplicate deposits. Will be
                created if not provided
        """

        dedupe_id = dedupe_id or "|".join(
            [pot.id, str(amount_pence), str(utcnow(DTU.SECOND))],
        )

        res = put(
            f"{self.BASE_URL}/pots/{pot.id}/deposit",
            headers=self.request_headers,
            data={
                "source_account_id": self.current_account.id,
                "amount": amount_pence,
                "dedupe_id": dedupe_id,
            },
            timeout=10,
        )
        res.raise_for_status()

    def list_accounts(
        self,
        *,
        include_closed: bool = False,
        account_type: str | None = None,
    ) -> list[Account]:
        """Get a list of the user's accounts.

        Args:
            include_closed (bool): whether to include closed accounts in the response
            account_type (str): the type of account(s) to find; submitted as param in
                request

        Returns:
            list: Account instances, containing all related info
        """

        res = self.get_json_response(
            "/accounts",
            params={"account_type": account_type} if account_type else None,
        )

        return [
            Account.from_json_response(account, self)
            for account in res.get("accounts", [])
            if not account.get("closed", True) or include_closed
        ]

    def list_pots(self, *, include_deleted: bool = False) -> list[Pot]:
        """Get a list of the user's pots.

        Args:
            include_deleted (bool): whether to include deleted pots in the response

        Returns:
            list: Pot instances, containing all related info
        """

        res = self.get_json_response(
            "/pots",
            params={"current_account_id": self.current_account.id},
        )

        return [
            Pot(**pot)
            for pot in res.get("pots", [])
            if not pot.get("deleted", True) or include_deleted
        ]

    def get_pot_by_id(self, pot_id: str) -> Pot | None:
        """Get a pot from its ID.

        Args:
            pot_id (str): the ID of the pot to find

        Returns:
            Pot: the Pot instance
        """
        for pot in self.list_pots(include_deleted=True):
            if pot.id == pot_id:
                return pot

        return None

    def get_pot_by_name(
        self,
        pot_name: str,
        *,
        exact_match: bool = False,
        include_deleted: bool = False,
    ) -> Pot | None:
        """Get a pot from its name.

        Args:
            pot_name (str): the name of the pot to find
            exact_match (bool): if False, all pot names will be cleansed before
                evaluation
            include_deleted (bool): whether to include deleted pots in the response

        Returns:
            Pot: the Pot instance
        """
        if not exact_match:
            pot_name = cleanse_string(pot_name)

        for pot in self.list_pots(include_deleted=include_deleted):
            found_name = pot.name if exact_match else cleanse_string(pot.name)
            if found_name.lower() == pot_name.lower():
                return pot

        return None

    @property
    def current_account(self) -> Account:
        """Get the main account for the Monzo user.

        We assume there'll only be one main account per user.

        Returns:
            Account: the user's main account, instantiated
        """
        if not hasattr(self, "_current_account"):
            self._current_account = self.list_accounts(account_type="uk_retail")[0]

        return self._current_account

    @property
    def request_headers(self) -> dict[str, str]:
        """Header to be used in requests to the API.

        Returns:
            dict: auth headers for HTTP requests
        """
        return {
            "Authorization": f"Bearer {self.access_token}",
        }


Account.model_rebuild()<|MERGE_RESOLUTION|>--- conflicted
+++ resolved
@@ -2,12 +2,7 @@
 
 from __future__ import annotations
 
-<<<<<<< HEAD
-from datetime import datetime, timedelta
-=======
-from collections.abc import Iterable
 from datetime import UTC, datetime, timedelta
->>>>>>> cc081042
 from logging import DEBUG, getLogger
 from typing import TYPE_CHECKING, Any, ClassVar, Literal, final
 
