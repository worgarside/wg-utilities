--- conflicted
+++ resolved
@@ -11,11 +11,7 @@
 
 from pydantic import Field, field_validator
 from requests import HTTPError
-<<<<<<< HEAD
-from strenum import StrEnum  # type: ignore[import]
 from typing_extensions import NotRequired, TypedDict
-=======
->>>>>>> ae8db986
 
 from wg_utilities.clients.json_api_client import StrBytIntFlt
 from wg_utilities.clients.oauth_client import BaseModelWithConfig, OAuthClient
