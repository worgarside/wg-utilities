--- conflicted
+++ resolved
@@ -1,12 +1,7 @@
 """Custom client for interacting with TrueLayer's API."""
 from __future__ import annotations
 
-<<<<<<< HEAD
-from datetime import date, datetime, timedelta
-=======
-from collections.abc import Callable, Iterable
 from datetime import UTC, date, datetime, timedelta
->>>>>>> cc081042
 from enum import Enum, StrEnum, auto
 from logging import DEBUG, getLogger
 from pathlib import Path
