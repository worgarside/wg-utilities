--- conflicted
+++ resolved
@@ -2,11 +2,8 @@
 
 from __future__ import annotations
 
-<<<<<<< HEAD
-=======
 from collections.abc import Iterable
 from datetime import UTC, timedelta, tzinfo
->>>>>>> cc081042
 from datetime import date as date_
 from datetime import datetime as datetime_
 from enum import StrEnum
