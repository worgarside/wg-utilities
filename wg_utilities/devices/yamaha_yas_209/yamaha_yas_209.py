"""Classes etc. for subscribing to YAS-209 updates."""

from __future__ import annotations

from asyncio import new_event_loop, run
from asyncio import sleep as async_sleep
<<<<<<< HEAD
from datetime import datetime, timedelta
=======
from collections.abc import Callable, Coroutine, Mapping, MutableMapping, Sequence
from datetime import UTC, datetime, timedelta
>>>>>>> cc081042
from enum import Enum
from functools import wraps
from logging import DEBUG, getLogger
from re import compile as re_compile
from textwrap import dedent
from threading import Thread
from time import sleep, strptime
from typing import TYPE_CHECKING, Any, ClassVar, Literal, TypeVar

from async_upnp_client.aiohttp import AiohttpNotifyServer, AiohttpRequester
from async_upnp_client.client_factory import UpnpFactory
from async_upnp_client.exceptions import UpnpCommunicationError
from async_upnp_client.utils import get_local_ip
from pydantic import BaseModel, Field
from typing_extensions import TypedDict
from xmltodict import parse as parse_xml

from wg_utilities.functions import traverse_dict
from wg_utilities.loggers import add_stream_handler

if TYPE_CHECKING:
    from collections.abc import Callable, Coroutine, Mapping, MutableMapping, Sequence

    from async_upnp_client.client import UpnpDevice, UpnpService, UpnpStateVariable

LOGGER = getLogger(__name__)
LOGGER.setLevel(DEBUG)
add_stream_handler(LOGGER)


class StateVariable(BaseModel, extra="allow"):
    """BaseModel for state variables in DLNA payload."""

    channel: str
    val: str


class CurrentTrackMetaDataItemRes(BaseModel, extra="allow"):
    """BaseModel for part of the DLNA payload."""

    protocolInfo: str  # noqa: N815
    duration: str
    text: str | None = None


class TrackMetaDataItem(BaseModel, extra="allow"):
    """BaseModel for part of the DLNA payload."""

    id: str
    song_subid: str | None = Field(None, alias="song:subid")
    song_description: str | None = Field(None, alias="song:description")
    song_skiplimit: str | None = Field(None, alias="song:skiplimit")
    song_id: str | None = Field(None, alias="song:id")
    song_like: str | None = Field(None, alias="song:like")
    song_singerid: str | None = Field(None, alias="song:singerid")
    song_albumid: str | None = Field(None, alias="song:albumid")
    res: CurrentTrackMetaDataItemRes
    dc_title: str | None = Field(None, alias="dc:title")
    dc_creator: str | None = Field(None, alias="dc:creator")
    upnp_artist: str | None = Field(None, alias="upnp:artist")
    upnp_album: str | None = Field(None, alias="upnp:album")
    upnp_albumArtURI: str | None = Field(None, alias="upnp:albumArtURI")  # noqa: N815


class TrackMetaData(BaseModel, extra="allow"):
    """BaseModel for part of the DLNA payload."""

    item: TrackMetaDataItem


class InstanceIDAVTransport(BaseModel, extra="allow"):
    """BaseModel for part of the DLNA payload."""

    val: str
    TransportState: str
    TransportStatus: str | None = None
    NumberOfTracks: str | None = None
    CurrentTrack: str | None = None
    CurrentTrackDuration: str | None = None
    CurrentMediaDuration: str | None = None
    CurrentTrackURI: str | None = None
    AVTransportURI: str | None = None
    TrackSource: str | None = None
    CurrentTrackMetaData: TrackMetaData | None = None
    AVTransportURIMetaData: TrackMetaData | None = None
    PlaybackStorageMedium: str | None = None
    PossiblePlaybackStorageMedia: str | None = None
    PossibleRecordStorageMedia: str | None = None
    RecordStorageMedium: str | None = None
    CurrentPlayMode: str | None = None
    TransportPlaySpeed: str | None = None
    RecordMediumWriteStatus: str | None = None
    CurrentRecordQualityMode: str | None = None
    PossibleRecordQualityModes: str | None = None
    RelativeTimePosition: str | None = None
    AbsoluteTimePosition: str | None = None
    RelativeCounterPosition: str | None = None
    AbsoluteCounterPosition: str | None = None
    CurrentTransportActions: str | None = None


class InstanceIDRenderingControl(BaseModel, extra="allow"):
    """BaseModel for part of the DLNA payload."""

    val: str
    Mute: StateVariable
    Channel: StateVariable | None = None
    Equalizer: StateVariable | None = None
    # There's a typo in the schema, this is correct for some payloads -.-
    Equaluzer: StateVariable | None = None
    Volume: StateVariable
    PresetNameList: str | None = None
    TimeStamp: str | None = None


class EventAVTransport(BaseModel, extra="allow"):
    """BaseModel for part of the DLNA payload."""

    xmlns: Literal["urn:schemas-upnp-org:metadata-1-0/AVT/"]
    InstanceID: InstanceIDAVTransport


class EventRenderingControl(BaseModel, extra="allow"):
    """BaseModel for part of the DLNA payload."""

    xmlns: Literal["urn:schemas-upnp-org:metadata-1-0/RCS/"]
    InstanceID: InstanceIDRenderingControl


class LastChange(BaseModel, extra="allow"):
    """BaseModel for the DLNA payload."""

    Event: Any

    @classmethod
    def parse(cls, payload: dict[Literal["Event"], object]) -> LastChange:
        """Parse a `LastChange` model from the payload dictionary.

        Args:
            payload (Dict[str, Any]): the DLNA DMR payload

        Returns:
            LastChange: The parsed `Case`.

        Raises:
            TypeError: if the payload isn't a dict
            ValueError: if more than just "Event" is in the payload
        """
        if not isinstance(payload, dict):
            raise TypeError(f"Expected a dict, got {type(payload)!r}")

        payload = payload.copy()

        event = payload.pop("Event")

        if payload:
            raise ValueError(
                f"Extra fields not permitted: {list(payload.keys())!r}",
            )

        return cls(Event=event)


class LastChangeAVTransport(LastChange):
    """BaseModel for an AVTransport DLNA payload."""

    Event: EventAVTransport


class LastChangeRenderingControl(LastChange):
    """BaseModel for a RenderingControl DLNA payload."""

    Event: EventRenderingControl


LastChangeTypeVar = TypeVar("LastChangeTypeVar", bound=LastChange)


class GetMediaInfoResponse(BaseModel):
    """BaseModel for the response from a GetMediaInfo request."""

    NrTracks: int
    MediaDuration: str
    CurrentURI: str
    CurrentURIMetaData: TrackMetaData
    NextURI: str
    NextURIMetaData: str
    TrackSource: str
    PlayMedium: str
    RecordMedium: str
    WriteStatus: str


class CurrentTrack:
    """Class for easy processing/passing of track metadata.

    Attributes:
        album_art_uri (str): URL for album artwork
        media_album_name (str): album name
        media_artist (str): track's artist(s)
        media_title (str): track's title
    """

    DURATION_FORMAT = "%H:%M:%S.%f"

    NULL_TRACK_STR = "NULL"

    class Info(TypedDict):
        """Info for the attributes of this class."""

        album_art_uri: str | None
        media_album_name: str | None
        media_artist: str | None
        media_duration: float
        media_title: str | None

    def __init__(
        self,
        *,
        album_art_uri: str | None,
        media_album_name: str | None,
        media_artist: str | None,
        media_duration: float,
        media_title: str | None,
    ):
        self.album_art_uri = album_art_uri
        self.media_album_name = media_album_name
        self.media_artist = media_artist
        self.media_duration = media_duration
        self.media_title = media_title

    @classmethod
    def _create_from_metadata_item(cls, metadata_item: TrackMetaDataItem) -> CurrentTrack:
        """Create a CurrentTrack instance from a response metadata item.

        Args:
            metadata_item (TrackMetaDataItem): the metadata pulled from the response

        Returns:
            CurrentTrack: instance containing relevant info
        """
        duration_time = strptime(metadata_item.res.duration, cls.DURATION_FORMAT)

        duration_delta = timedelta(
            hours=duration_time.tm_hour,
            minutes=duration_time.tm_min,
            seconds=duration_time.tm_sec,
        )

        return CurrentTrack(
            album_art_uri=(
                metadata_item.upnp_albumArtURI
                if metadata_item.upnp_albumArtURI != "un_known"
                else None
            ),
            media_album_name=metadata_item.upnp_album,
            media_artist=metadata_item.dc_creator,
            media_duration=duration_delta.total_seconds(),
            media_title=metadata_item.dc_title,
        )

    @classmethod
    def from_get_media_info(cls, response: GetMediaInfoResponse) -> CurrentTrack:
        """Create a CurrentTrack instance from a GetMediaInfo response.

        Args:
            response (GetMediaInfoResponse): the response from a GetMediaInfo request

        Returns:
            CurrentTrack: a CurrentTrack instance with relevant info
        """
        return cls._create_from_metadata_item(response.CurrentURIMetaData.item)

    @classmethod
    def from_last_change(cls, last_change: LastChangeTypeVar) -> CurrentTrack:
        """Create a CurrentTrack instance from a LastChange response.

        Args:
            last_change (LastChangeAVTransport): the payload from the last DLNA change

        Returns:
            CurrentTrack: a CurrentTrack instance with relevant info
        """
        return cls._create_from_metadata_item(
            last_change.Event.InstanceID.CurrentTrackMetaData.item,
        )

    @classmethod
    def null_track(cls) -> CurrentTrack:
        """Create a null track.

        Returns:
            CurrentTrack: a CurrentTrack instance with all attributes set to None
        """
        return cls(
            album_art_uri=None,
            media_album_name=None,
            media_artist=None,
            media_duration=0.0,
            media_title=None,
        )

    @property
    def json(self) -> CurrentTrack.Info:
        """JSON representation of the current track.

        Returns:
            CurrentTrack.Info: info on the currently playing track
        """
        return {
            "album_art_uri": self.album_art_uri,
            "media_album_name": self.media_album_name,
            "media_artist": self.media_artist,
            "media_duration": self.media_duration,
            "media_title": self.media_title,
        }

    def __eq__(self, other: object) -> bool:
        """Check equality of this instance with another object.

        Args:
            other (object): the object to compare to

        Returns:
            bool: True if the objects are equal, False otherwise
        """
        if not isinstance(other, CurrentTrack):
            return NotImplemented

        return self.json == other.json

    def __repr__(self) -> str:
        """Get a string representation of this instance."""
        return f"{self.__class__.__name__}({self.__str__()!r})"

    def __str__(self) -> str:
        """Return a string representation of the current track."""

        if self.media_title is None and self.media_artist is None:
            return self.NULL_TRACK_STR

        return f"{self.media_title!r} by {self.media_artist}"


class Yas209State(Enum):
    """Enumeration for states as they come in the DLNA payload."""

    PLAYING = "playing", "Play"
    PAUSED_PLAYBACK = "paused", "Pause"
    STOPPED = "off", "Stop"
    NO_MEDIA_PRESENT = "idle", None
    UNKNOWN = "unknown", None

    def __init__(self, value: str, action: str | None):
        self._value_ = value
        self.action = action


class Yas209Service(Enum):
    """Enumeration for available YAS-209 services."""

    AVT = (
        "AVTransport",
        "urn:upnp-org:serviceId:AVTransport",
        "urn:schemas-upnp-org:service:AVTransport:1",
        (
            "GetCurrentTransportActions",
            "GetDeviceCapabilities",
            "GetInfoEx",
            "GetMediaInfo",
            "GetPlayType",
            "GetPositionInfo",
            "GetTransportInfo",
            "GetTransportSettings",
            "Next",
            "Pause",
            "Play",
            "Previous",
            "Seek",
            "SeekBackward",
            "SeekForward",
            "SetAVTransportURI",
            "SetPlayMode",
            "Stop",
        ),
    )
    CM = (
        "ConnectionManager",
        "urn:upnp-org:serviceId:ConnectionManager",
        "urn:schemas-upnp-org:service:ConnectionManager:1",
        (
            "GetCurrentConnectionIDs",
            "GetCurrentConnectionInfo",
            "GetProtocolInfo",
        ),
    )
    PQ = (
        "PlayQueue",
        "urn:wiimu-com:serviceId:PlayQueue",
        "urn:schemas-wiimu-com:service:PlayQueue:1",
        (
            "AppendQueue",
            "AppendTracksInQueue",
            "AppendTracksInQueueEx",
            "BackUpQueue",
            "BrowseQueue",
            "CreateQueue",
            "DeleteActionQueue",
            "DeleteQueue",
            "GetKeyMapping",
            "GetQueueIndex",
            "GetQueueLoopMode",
            "GetQueueOnline",
            "GetUserAccountHistory",
            "GetUserFavorites",
            "GetUserInfo",
            "PlayQueueWithIndex",
            "RemoveTracksInQueue",
            "ReplaceQueue",
            "SearchQueueOnline",
            "SetKeyMapping",
            "SetQueueLoopMode",
            "SetQueuePolicy",
            "SetQueueRecord",
            "SetSongsRecord",
            "SetSpotifyPreset",
            "SetUserFavorites",
            "UserLogin",
            "UserLogout",
            "UserRegister",
        ),
    )
    Q_PLAY = (
        "QPlay",
        "urn:tencent-com:serviceId:QPlay",
        "urn:schemas-tencent-com:service:QPlay:1",
        (
            "GetMaxTracks",
            "GetTracksCount",
            "GetTracksInfo",
            "InsertTracks",
            "QPlayAuth",
            "RemoveAllTracks",
            "RemoveTracks",
            "SetNetwork",
            "SetTracksInfo",
        ),
    )
    RC = (
        "RenderingControl",
        "urn:upnp-org:serviceId:RenderingControl",
        "urn:schemas-upnp-org:service:RenderingControl:1",
        (
            "DeleteAlarmQueue",
            "GetAlarmQueue",
            "GetChannel",
            "GetControlDeviceInfo",
            "GetEqualizer",
            "GetMute",
            "GetSimpleDeviceInfo",
            "GetVolume",
            "ListPresets",
            "MultiPlaySlaveMask",
            "SelectPreset",
            "SetAlarmQueue",
            "SetChannel",
            "SetDeviceName",
            "SetEqualizer",
            "SetMute",
            "SetVolume",
            "StreamServicesCapability",
        ),
    )

    def __init__(
        self,
        value: str,
        service_id: str,
        service_name: str,
        actions: tuple[str],
    ):
        self._value_ = value
        self.service_id = service_id
        self.service_name = service_name
        self.actions = actions


def _needs_device(
    func: Callable[[YamahaYas209], Coroutine[Any, Any, Mapping[str, Any] | None]],
) -> Callable[[YamahaYas209], Any]:
    """Use as a decorator to ensure the device is available.

    This decorator is used when the DLNA device is needed and provides a clean
    way of instantiating it lazily

    Args:
        func (Callable): the function being wrapped

    Returns:
        Callable: the inner function
    """

    @wraps(func)
    def create_device(yas_209: YamahaYas209) -> Any:
        """Create the device before executing the wrapped method.

        Args:
            yas_209 (YamahaYas209): the YamahaYas209 instance

        Returns:
            Any: the result of the wrapped function
        """
        if not hasattr(yas_209, "device"):
            requester = AiohttpRequester()
            factory = UpnpFactory(requester)

            async def _create() -> None:
                yas_209.device = await factory.async_create_device(
                    yas_209.description_url,
                )

            run(_create())

        return func(yas_209)

    return create_device


class YamahaYas209:
    """Class for consuming information from a YAS-209 in real time.

    Callback functions can be provided, as well as the option to start the
    listener immediately.

    Args:
        ip (str): the IP address of the YAS-209
        on_event (Callable[[YamahaYas209, Event], None], optional): a callback
            function to be called when an event is received. Defaults to None.
        start_listener (bool, optional): whether to start the listener
        on_volume_update (Callable[[YamahaYas209, int], None], optional): a
            callback function to be called when the volume is updated. Defaults
            to None.
        on_track_update (Callable[[YamahaYas209, Track], None], optional): a
            callback function to be called when the track is updated. Defaults
            to None.
        on_state_update (Callable[[YamahaYas209, State], None], optional): a
            callback function to be called when the state is updated. Defaults
            to None.
        logging (bool, optional): whether to log events. Defaults to False.
        listen_ip (str, optional): the IP address to listen on. Defaults to
            None.
        listen_port (int, optional): the port to listen on. Defaults to None.
        source_port (int, optional): the port to use for the source. Defaults
            to None.
        resubscribe_seconds (int, optional): the number of seconds between each
            resubscription. Defaults to 2 minutes.
    """

    SUBSCRIPTION_SERVICES = (
        Yas209Service.AVT.service_id,
        Yas209Service.RC.service_id,
    )

    LAST_CHANGE_PAYLOAD_PARSERS: ClassVar[
        dict[str, Callable[[dict[Literal["Event"], object]], LastChange]]
    ] = {
        Yas209Service.AVT.service_id: LastChangeAVTransport.parse,
        Yas209Service.RC.service_id: LastChangeRenderingControl.parse,
    }

    class EventPayloadInfo(TypedDict):
        """Info for the payload sent to the `on_event` callback."""

        timestamp: datetime
        service_id: str
        service_type: str
        last_change: LastChange
        other_xml_payloads: dict[str, Any]

    def __init__(  # noqa: PLR0913
        self,
        ip: str,
        *,
        on_event: Callable[[EventPayloadInfo], None] | None = None,
        start_listener: bool = False,
        on_volume_update: Callable[[float], None] | None = None,
        on_track_update: Callable[[CurrentTrack.Info], None] | None = None,
        on_state_update: Callable[[str], None] | None = None,
        logging: bool = True,
        listen_ip: str | None = None,
        listen_port: int | None = None,
        source_port: int | None = None,
        resubscribe_seconds: int = 120,
    ):
        self.ip = ip
        self.on_event = on_event

        # noinspection HttpUrlsUsage
        self.description_url = f"http://{ip}:49152/description.xml"

        self.on_volume_update = on_volume_update
        self.on_track_update = on_track_update
        self.on_state_update = on_state_update

        self._current_track: CurrentTrack
        self._state: Yas209State
        self._volume_level: float

        self._listening = False

        self.device: UpnpDevice

        self._logging = logging
        self._listen_ip = listen_ip
        self._listen_port = listen_port
        self._source_port = source_port or 0

        self.resubscribe_seconds = resubscribe_seconds

        self._active_service_ids: list[str] = []

        if self._listen_ip is not None and self._listen_port is None:
            raise ValueError(
                "Argument `listen_port` cannot be None when `listen_ip` is not None:"
                f" {self._listen_ip!r}",
            )

        if start_listener:
            self.listen()

    def listen(self) -> None:
        """Start the listener."""
        if self._logging:
            LOGGER.info("Starting listener")

        if self._listening:
            if self._logging:
                LOGGER.debug(
                    "Already listening to '%s', returning immediately",
                    "', '".join(self._active_service_ids),
                )
            return

        worker_exception: BaseException | None = None

        def _worker() -> None:
            nonlocal worker_exception
            try:
                new_event_loop().run_until_complete(self._subscribe())
            except Exception as exc:
                worker_exception = exc

        listener_thread = Thread(target=_worker)
        listener_thread.start()

        while not self._listening and worker_exception is None:
            sleep(0.01)

        if isinstance(worker_exception, BaseException):
            raise worker_exception

        if self._logging:
            LOGGER.debug(
                "Listen action complete, now subscribed to '%s'",
                "', '".join(self._active_service_ids),
            )

    def on_event_wrapper(
        self,
        service: UpnpService,
        service_variables: Sequence[UpnpStateVariable[str]],
    ) -> None:
        """Wrap the `on_event` callback to process the XML payload(s) first.

        Args:
            service (UpnpService): the service which has sent an update
            service_variables (list): a list of state variables that have updated
        """

        xml_payloads: dict[str, object] = {sv.name: sv.value for sv in service_variables}

        # Convert any nested XML into JSON
        self._parse_xml_dict(xml_payloads)

        last_change = self.LAST_CHANGE_PAYLOAD_PARSERS[service.service_id](
            xml_payloads.pop("LastChange"),  # type: ignore[arg-type]
        )

        event_payload: YamahaYas209.EventPayloadInfo = {
            "timestamp": datetime.now(UTC),
            "service_id": service.service_id,
            "service_type": service.service_type,
            "last_change": last_change,
            "other_xml_payloads": xml_payloads,
        }

        if service.service_id == "urn:upnp-org:serviceId:AVTransport":
            if last_change.Event.InstanceID.TransportState != self.state.name:
                self.set_state(
                    Yas209State[last_change.Event.InstanceID.TransportState],
                    local_only=True,
                )
            if last_change.Event.InstanceID.CurrentTrackMetaData is None:
                self.current_track = CurrentTrack.null_track()
            else:
                self.current_track = CurrentTrack.from_last_change(last_change)
        elif service.service_id == "urn:upnp-org:serviceId:RenderingControl":
            # The DLNA payload has volume as a string value between 0 and 100
            self.set_volume_level(
                float(last_change.Event.InstanceID.Volume.val) / 100,
                local_only=True,
            )

        if self.on_event is not None:
            self.on_event(event_payload)

    @_needs_device
    async def _subscribe(self) -> None:  # noqa: PLR0912
        """Subscribe to service(s) and output updates."""
        # start notify server/event handler
        local_ip = get_local_ip(self.device.device_url)
        source = (local_ip, self._source_port)

        callback_url = (
            None
            if self._listen_port is None
            else f"http://{self._listen_ip or local_ip}:{self._listen_port}/notify"
        )
        server = AiohttpNotifyServer(
            self.device.requester,
            source=source,
            callback_url=callback_url,
        )
        await server.async_start_server()

        if self._logging:
            LOGGER.debug(
                dedent(
                    """
            Listen IP:          %s
            Listen Port:        %s
            Source IP:          %s
            Source Port:        %s
            Callback URL:       %s
            Server Listen IP:   %s
            Server Listen Port: %s
            """,
                ),
                self._listen_ip,
                str(self._listen_port),
                local_ip,
                str(self._source_port),
                str(callback_url),
                server.listen_ip,
                server.listen_port,
            )

        # create service subscriptions
        failed_subscriptions = []
        for service in self.device.services.values():
            if service.service_id not in self.SUBSCRIPTION_SERVICES:
                continue

            service.on_event = self.on_event_wrapper
            try:
                await server.event_handler.async_subscribe(service)
                self._active_service_ids.append(service.service_id)
                LOGGER.info("Subscribed to %s", service.service_id)
            except UpnpCommunicationError:
                if self._logging:
                    LOGGER.exception(
                        "Unable to subscribe to %s",
                        service.service_id,
                    )
                failed_subscriptions.append(service)

        self._listening = True

        # keep the webservice running (force resubscribe)
        while self._listening:
            for _ in range(self.resubscribe_seconds):
                if not self._listening:
                    if self._logging:
                        LOGGER.debug("Exiting listener loop")
                    break
                await async_sleep(1)

            # The break above only covers the for loop, this is for the while loop
            if not self._listening:
                break

            LOGGER.debug("Resubscribing to all services")
            await server.event_handler.async_resubscribe_all()

            services_to_remove = []
            for service in failed_subscriptions:
                try:
                    if self._logging:
                        LOGGER.debug(
                            "Attempting to create originally failed subscription for"
                            " %s",
                            service.service_id,
                        )
                    await server.event_handler.async_subscribe(service)
                    self._active_service_ids.append(service.service_id)
                    services_to_remove.append(service)
                except UpnpCommunicationError as exc:
                    log_message = (
                        f"Still unable to subscribe to {service.service_id}: {exc!r}"
                    )

                    if self._logging:
                        LOGGER.exception(log_message)
                    else:
                        # Should still log this exception, regardless
                        LOGGER.warning(log_message)

            # This needs to be separate because `.remove` is the cleanest way to remove
            # the items, but can't be done within the loop, and I can't `deepcopy`
            # `failed_subscriptions` and its threaded content
            for service in services_to_remove:
                failed_subscriptions.remove(service)

        if self._logging:
            LOGGER.debug(
                "Exiting subscription loop, `self._listening` is `%s`",
                str(self._listening),
            )

    def _call_service_action(
        self,
        service: Yas209Service,
        action: str,
        callback: Callable[[Mapping[str, object]], None] | None = None,
        **call_kwargs: str | int,
    ) -> dict[str, Any] | None:
        if action not in service.actions:
            raise ValueError(
                f"Unexpected action {action!r} for service {service.value!r}. "
                f"""Must be one of '{"', '".join(service.actions)}'""",
            )

        @_needs_device
        async def _worker(_: YamahaYas209) -> Mapping[str, Any]:
            res: Mapping[str, Any] = (
                await self.device.services[service.service_name]
                .action(action)
                .async_call(**call_kwargs)
            )

            if callback is not None:
                callback(res)

            return res

        return run(_worker(self))  # type: ignore[no-any-return]

    @staticmethod
    def _parse_xml_dict(xml_dict: MutableMapping[str, object]) -> None:
        """Convert XML to JSON within dict in place.

        Parse a dictionary where some values are/could be XML strings, and unpack
        the XML into JSON within the dict

        Args:
            xml_dict (dict): the dictionary to parse
        """

        pattern = re_compile(r"&(?!(amp|apos|lt|gt|quot);)")

        traverse_dict(
            xml_dict,
            target_type=str,
            target_processor_func=lambda val, **_: parse_xml(  # type: ignore[arg-type]
                pattern.sub("&amp;", val),
                attr_prefix="",
                cdata_key="text",
            ),
            single_keys_to_remove=["val", "DIDL-Lite"],
        )

    # TODO: @on_exception()
    def pause(self) -> None:
        """Pause the current media."""
        self._call_service_action(Yas209Service.AVT, "Pause", InstanceID=0)

    def play(self) -> None:
        """Play the current media."""
        self._call_service_action(Yas209Service.AVT, "Play", InstanceID=0, Speed="1")

    def play_pause(self) -> None:
        """Toggle the playing/paused state."""
        if self.state == Yas209State.PLAYING:
            self.pause()
        else:
            self.play()

    def mute(self) -> None:
        """Mute."""
        self._call_service_action(
            Yas209Service.RC,
            "SetMute",
            InstanceID=0,
            Channel="Master",
            DesiredMute=True,
        )

    def next_track(self) -> None:
        """Skip to the next track."""
        self._call_service_action(Yas209Service.AVT, "Next", InstanceID=0)

    def previous_track(self) -> None:
        """Go to the previous track."""
        self._call_service_action(Yas209Service.AVT, "Previous", InstanceID=0)

    def set_state(self, value: Yas209State, *, local_only: bool = False) -> None:
        """Set the state to the given value.

        Args:
            value (Yas209State): the new state of the YAS-209
            local_only (bool): only change the local value of the state (i.e. don't
                update the soundbar)

        Raises:
            TypeError: if the value is not a valid state
        """
        if not isinstance(value, Yas209State):
            raise TypeError("Expected a Yas209State instance.")

        self._state = value

        if not local_only:
            func = {
                Yas209State.PLAYING: self.play,
                Yas209State.PAUSED_PLAYBACK: self.pause,
                Yas209State.STOPPED: self.stop,
            }.get(value)

            if func is not None:
                func()

        if self.on_state_update is not None:
            self.on_state_update(self._state.value)

    def set_volume_level(self, value: float, *, local_only: bool = False) -> None:
        """Set the soundbar's volume level.

        Args:
            value (float): the new volume level, as a float between 0 and 1
            local_only (bool): only change the local value of the volume level (i.e.
                don't update the soundbar)

        Raises:
            ValueError: if the value is not between 0 and 1
        """

        if not 0 <= value <= 1:
            raise ValueError("Volume level must be between 0 and 1")

        self._volume_level = round(value, 2)

        if not local_only:
            self._call_service_action(
                Yas209Service.RC,
                "SetVolume",
                InstanceID=0,
                Channel="Master",
                DesiredVolume=int(self._volume_level * 100),
            )

        if self.on_volume_update is not None:
            self.on_volume_update(self._volume_level)

    def stop(self) -> None:
        """Stop whatever is currently playing."""
        self._call_service_action(Yas209Service.AVT, "Stop", InstanceID=0, Speed="1")

    def stop_listening(self) -> None:
        """Stop the event listener."""
        if self._logging:
            LOGGER.debug(
                "Stopping event listener (will take <= %i seconds)",
                self.resubscribe_seconds,
            )

        self._listening = False

    def unmute(self) -> None:
        """Unmute."""
        self._call_service_action(
            Yas209Service.RC,
            "SetMute",
            InstanceID=0,
            Channel="Master",
            DesiredMute=False,
        )

    def volume_down(self) -> None:
        """Decrease the volume by 2 points."""
        self.set_volume_level(round(self.volume_level - 0.02, 2))

    def volume_up(self) -> None:
        """Increase the volume by 2 points."""
        self.set_volume_level(round(self.volume_level + 0.02, 2))

    @property
    def album_art_uri(self) -> str | None:
        """Album art URI for the currently playing media.

        Returns:
            str: URL for the current album's artwork
        """
        return self.current_track.album_art_uri

    @property
    def current_track(self) -> CurrentTrack:
        """Currently playing track.

        Returns:
            dict: the current track's info
        """
        if not hasattr(self, "_current_track"):
            media_info = self.get_media_info()
            self._current_track = CurrentTrack.from_get_media_info(
                GetMediaInfoResponse.model_validate(media_info),
            )

        return self._current_track

    @current_track.setter
    def current_track(self, value: CurrentTrack) -> None:
        """Set the current track.

        Args:
            value (CurrentTrack): the new current track

        Raises:
            TypeError: if the value is not a CurrentTrack instance
        """

        if not isinstance(value, CurrentTrack):
            raise TypeError("Expected a CurrentTrack instance.")

        self._current_track = value

        if self.on_track_update is not None:
            self.on_track_update(value.json)

    @property
    def is_listening(self) -> bool:
        """Whether the event listener is running.

        Returns:
            bool: whether the event listener is running
        """
        return self._listening

    @property
    def media_album_name(self) -> str | None:
        """Name of the current album.

        Returns:
            str: the current media_title
        """
        return self.current_track.media_album_name

    @property
    def media_artist(self) -> str | None:
        """Currently playing artist.

        Returns:
            str: the current media_artist
        """
        return self.current_track.media_artist

    @property
    def media_duration(self) -> float | None:
        """Duration of current playing media in seconds.

        Returns:
            str: the current media_duration
        """
        return self.current_track.media_duration

    def get_media_info(self) -> dict[str, Any]:
        """Get the current media info from the soundbar.

        Returns:
            dict: the response in JSON form
        """

        media_info = (
            self._call_service_action(Yas209Service.AVT, "GetMediaInfo", InstanceID=0)
            or {}
        )

        self._parse_xml_dict(media_info)

        return media_info

    @property
    def media_title(self) -> str | None:
        """Currently playing media title.

        Returns:
            str: the current media_album_name
        """
        return self.current_track.media_title

    @property
    def state(self) -> Yas209State:
        """Current state of the soundbar.

        Returns:
            Yas209State: the current state of the YAS-209 (e.g. playing, stopped)
        """
        if hasattr(self, "_state"):
            return self._state

        return Yas209State.UNKNOWN

    @property
    def volume_level(self) -> float:
        """Current volume level.

        Returns:
            float: the current volume level
        """
        if not hasattr(self, "_volume_level"):
            res = (
                self._call_service_action(
                    Yas209Service.RC,
                    "GetVolume",
                    InstanceID=0,
                    Channel="Master",
                )
                or {}
            )

            self._volume_level = float(res.get("CurrentVolume", 0) / 100)

        return self._volume_level<|MERGE_RESOLUTION|>--- conflicted
+++ resolved
@@ -4,12 +4,7 @@
 
 from asyncio import new_event_loop, run
 from asyncio import sleep as async_sleep
-<<<<<<< HEAD
-from datetime import datetime, timedelta
-=======
-from collections.abc import Callable, Coroutine, Mapping, MutableMapping, Sequence
 from datetime import UTC, datetime, timedelta
->>>>>>> cc081042
 from enum import Enum
 from functools import wraps
 from logging import DEBUG, getLogger
@@ -816,7 +811,7 @@
                     await server.event_handler.async_subscribe(service)
                     self._active_service_ids.append(service.service_id)
                     services_to_remove.append(service)
-                except UpnpCommunicationError as exc:
+                except UpnpCommunicationError as exc:  # noqa: PERF203
                     log_message = (
                         f"Still unable to subscribe to {service.service_id}: {exc!r}"
                     )
