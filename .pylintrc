[MASTER]

# A comma-separated list of package or module names from where C extensions may
# be loaded. Extensions are loading into the active Python interpreter and may
# run arbitrary code.
extension-pkg-whitelist=lxml

# Add files or directories to the blacklist. They should be base names, not
# paths.
ignore=CVS

# Add files or directories matching the regex patterns to the blacklist. The
# regex matches against base names, not paths.
ignore-patterns=

# Python code to execute, usually for sys.path manipulation such as
# pygtk.require().
init-hook="from pylint.config import find_pylintrc; import os, sys; sys.path.append(os.path.dirname(find_pylintrc()))"

# Use multiple processes to speed up Pylint. Specifying 0 will auto-detect the
# number of processors available to use.
jobs=1

# Control the amount of potential inferred values when inferring a single
# object. This can help the performance when dealing with large functions or
# complex, nested conditions.
limit-inference-results=100

# List of plugins (as comma separated values of python modules names) to load,
# usually to register additional checkers.
load-plugins=pylint.extensions.docparams

# Pickle collected data for later comparisons.
persistent=yes

# Specify a configuration file.
#rcfile=

# When enabled, pylint would attempt to guess common misconfiguration and emit
# user-friendly hints instead of false-positive error messages.
suggestion-mode=yes

# Allow loading of arbitrary C extensions. Extensions are imported into the
# active Python interpreter and may run arbitrary code.
unsafe-load-any-extension=no


[MESSAGES CONTROL]

# Only show warnings with the listed confidence levels. Leave empty to show
# all. Valid levels: HIGH, INFERENCE, INFERENCE_FAILURE, UNDEFINED.
confidence=

# Disable the message, report, category or checker with the given id(s). You
# can either give multiple identifiers separated by comma (,) or put this
# option multiple times (only on the command line, not in the configuration
# file where it should appear only once). You can also use "--disable=all" to
# disable everything first and then reenable specific checks. For example, if
# you want to run only the similarities checker, you can use "--disable=all
# --enable=similarities". If you want to run only the classes checker, but have
# no Warning level messages displayed, use "--disable=all --enable=classes
# --disable=W".
disable=raw-checker-failed,
        bad-inline-option,
        locally-disabled,
        file-ignored,
        suppressed-message,
        useless-suppression,
        deprecated-pragma,
        use-symbolic-message-instead,
        wrong-import-order,
        import-error

# Enable the message, report, category or checker with the given id(s). You can
# either give multiple identifier separated by comma (,) or put this option
# multiple time (only on the command line, not in the configuration file where
# it should appear only once). See also the "--disable" option for examples.
enable=c-extension-no-member


[REPORTS]

# Python expression which should return a note less than 10 (10 is the highest
# note). You have access to the variables errors warning, statement which
# respectively contain the number of errors / warnings messages and the total
# number of statements analyzed. This is used by the global evaluation report
# (RP0004).
evaluation=10.0 - ((float(5 * error + warning + refactor + convention) / statement) * 10)

# Template used to display messages. This is a python new-style format string
# used to format the message information. See doc for all details.
#msg-template=

# Set the output format. Available formats are text, parseable, colorized, json
# and msvs (visual studio). You can also give a reporter class, e.g.
# mypackage.mymodule.MyReporterClass.
output-format=text

# Tells whether to display a full report or only the messages.
reports=no

# Activate the evaluation score.
score=yes


[REFACTORING]

# Maximum number of nested blocks for function / method body
max-nested-blocks=5

# Complete name of functions that never returns. When checking for
# inconsistent-return-statements if a never returning function is called then
# it will be considered as an explicit return statement and no message will be
# printed.
never-returning-functions=sys.exit


[LOGGING]

# Format style used to check logging format string. `old` means using %
# formatting, while `new` is for `{}` formatting.
logging-format-style=old

# Logging modules to check that the string format arguments are in logging
# function parameter format.
logging-modules=logging


[SPELLING]

# Limits count of emitted suggestions for spelling mistakes.
max-spelling-suggestions=4

# Spelling dictionary name. Available dictionaries: none. To make it working
# install python-enchant package..
spelling-dict=

# List of comma separated words that should not be checked.
spelling-ignore-words=

# A path to a file that contains private dictionary; one word per line.
spelling-private-dict-file=

# Tells whether to store unknown words to indicated private dictionary in
# --spelling-private-dict-file option instead of raising a message.
spelling-store-unknown-words=no


[MISCELLANEOUS]

# List of note tags to take in consideration, separated by a comma.
notes=FIXME,
      XXX,
      TODO


[TYPECHECK]

# List of decorators that produce context managers, such as
# contextlib.contextmanager. Add to this list to register other decorators that
# produce valid context managers.
contextmanager-decorators=contextlib.contextmanager

# List of members which are set dynamically and missed by pylint inference
# system, and so shouldn't trigger E1101 when accessed. Python regular
# expressions are accepted.
generated-members=

# Tells whether missing members accessed in mixin class should be ignored. A
# mixin class is detected if its name ends with "mixin" (case insensitive).
ignore-mixin-members=yes

# Tells whether to warn about missing members when the owner of the attribute
# is inferred to be None.
ignore-none=yes

# This flag controls whether pylint should warn about no-member and similar
# checks whenever an opaque object is returned when inferring. The inference
# can return multiple potential results while evaluating a Python object, but
# some branches might not be evaluated, which results in partial inference. In
# that case, it might be useful to still emit no-member and other checks for
# the rest of the inferred objects.
ignore-on-opaque-inference=yes

# List of class names for which member attributes should not be checked (useful
# for classes with dynamically set attributes). This supports the use of
# qualified names.
ignored-classes=optparse.Values,thread._local,_thread._local

# List of module names for which member attributes should not be checked
# (useful for modules/projects where namespaces are manipulated during runtime
# and thus existing member attributes cannot be deduced by static analysis. It
# supports qualified module names, as well as Unix pattern matching.
ignored-modules=

# Show a hint with possible names when a member name was not found. The aspect
# of finding the hint is based on edit distance.
missing-member-hint=yes

# The minimum edit distance a name should have in order to be considered a
# similar match for a missing member name.
missing-member-hint-distance=1

# The total number of similar names that should be taken in consideration when
# showing a hint for a missing member.
missing-member-max-choices=1


[VARIABLES]

# List of additional names supposed to be defined in builtins. Remember that
# you should avoid defining new builtins when possible.
additional-builtins=

# Tells whether unused global variables should be treated as a violation.
allow-global-unused-variables=yes

# List of strings which can identify a callback function by name. A callback
# name must start or end with one of those strings.
callbacks=cb_,
          _cb

# A regular expression matching the name of dummy variables (i.e. expected to
# not be used).
dummy-variables-rgx=_+$|(_[a-zA-Z0-9_]*[a-zA-Z0-9]+?$)|dummy|^ignored_|^unused_

# Argument names that match this expression will be ignored. Default to name
# with leading underscore.
ignored-argument-names=_.*|^ignored_|^unused_

# Tells whether we should check for unused import in __init__ files.
init-import=no

# List of qualified module names which can have objects that can redefine
# builtins.
redefining-builtins-modules=six.moves,past.builtins,future.builtins,builtins,io


[FORMAT]

# Expected format of line ending, e.g. empty (any line ending), LF or CRLF.
expected-line-ending-format=

# Regexp for a line that is allowed to be longer than the limit.
ignore-long-lines=^\s*(# )?<?https?://\S+>?$

# Number of spaces of indent required inside a hanging or continued line.
indent-after-paren=4

# String used as indentation unit. This is usually "    " (4 spaces) or "\t" (1
# tab).
indent-string='    '

# Maximum number of characters on a single line.
max-line-length=88

# Maximum number of lines in a module.
max-module-lines=1000

# List of optional constructs for which whitespace checking is disabled. `dict-
# separator` is used to allow tabulation in dicts, etc.: {1  : 1,\n222: 2}.
# `trailing-comma` allows a space between comma and closing bracket: (a, ).
# `empty-line` allows space-only lines.
no-space-check=trailing-comma,
               dict-separator

# Allow the body of a class to be on the same line as the declaration if body
# contains single statement.
single-line-class-stmt=no

# Allow the body of an if to be on the same line as the test if there is no
# else.
single-line-if-stmt=no


[SIMILARITIES]

# Ignore comments when computing similarities.
ignore-comments=yes

# Ignore docstrings when computing similarities.
ignore-docstrings=yes

# Ignore imports when computing similarities.
ignore-imports=yes

# Minimum lines number of a similarity.
min-similarity-lines=50


[BASIC]

# Naming style matching correct argument names.
argument-naming-style=snake_case

# Regular expression matching correct argument names. Overrides argument-
# naming-style.
#argument-rgx=

# Naming style matching correct attribute names.
attr-naming-style=snake_case

# Regular expression matching correct attribute names. Overrides attr-naming-
# style.
#attr-rgx=

# Bad variable names which should always be refused, separated by a comma.
bad-names=foo,
          bar,
          baz,
          toto,
          tutu,
          tata

# Naming style matching correct class attribute names.
class-attribute-naming-style=any

# Regular expression matching correct class attribute names. Overrides class-
# attribute-naming-style.
#class-attribute-rgx=

# Naming style matching correct class names.
class-naming-style=PascalCase

# Regular expression matching correct class names. Overrides class-naming-
# style.
#class-rgx=

# Naming style matching correct constant names.
const-naming-style=UPPER_CASE

# Regular expression matching correct constant names. Overrides const-naming-
# style.
#const-rgx=

# Minimum line length for functions/classes that require docstrings, shorter
# ones are exempt.
docstring-min-length=-1

# Naming style matching correct function names.
function-naming-style=snake_case

# Regular expression matching correct function names. Overrides function-
# naming-style.
#function-rgx=

# Good variable names which should always be accepted, separated by a comma.
good-names=i,
           j,
           k,
           ex,
           _,
           v,
           df,
           f,
           m,
           s,
           s3,
           e,
           id,
<<<<<<< HEAD
           tz,
           ip,
           pi
=======
           n
>>>>>>> 7aba6703

# Include a hint for the correct naming format with invalid-name.
include-naming-hint=yes

# Naming style matching correct inline iteration names.
inlinevar-naming-style=any

# Regular expression matching correct inline iteration names. Overrides
# inlinevar-naming-style.
#inlinevar-rgx=

# Naming style matching correct method names.
method-naming-style=snake_case

# Regular expression matching correct method names. Overrides method-naming-
# style.
#method-rgx=

# Naming style matching correct module names.
module-naming-style=snake_case

# Regular expression matching correct module names. Overrides module-naming-
# style.
#module-rgx=

# Colon-delimited sets of names that determine each other's naming style when
# the name regexes allow several styles.
name-group=

# Regular expression which should only match function or class names that do
# not require a docstring.
no-docstring-rgx=^_

# List of decorators that produce properties, such as abc.abstractproperty. Add
# to this list to register other decorators that produce valid properties.
# These decorators are taken in consideration only for invalid-name.
property-classes=abc.abstractproperty

# Naming style matching correct variable names.
variable-naming-style=snake_case

# Regular expression matching correct variable names. Overrides variable-
# naming-style.
#variable-rgx=


[STRING]

# This flag controls whether the implicit-str-concat-in-sequence should
# generate a warning on implicit string concatenation in sequences defined over
# several lines.
check-str-concat-over-line-jumps=no


[IMPORTS]

# Allow wildcard imports from modules that define __all__.
allow-wildcard-with-all=no

# Analyse import fallback blocks. This can be used to support both Python 2 and
# 3 compatible code, which means that the block might have code that exists
# only in one or another interpreter, leading to false positives when analysed.
analyse-fallback-blocks=no

# Deprecated modules which should not be used, separated by a comma.
deprecated-modules=optparse,tkinter.tix

# Create a graph of external dependencies in the given file (report RP0402 must
# not be disabled).
ext-import-graph=

# Create a graph of every (i.e. internal and external) dependencies in the
# given file (report RP0402 must not be disabled).
import-graph=

# Create a graph of internal dependencies in the given file (report RP0402 must
# not be disabled).
int-import-graph=

# Force import order to recognize a module as part of the standard
# compatibility libraries.
known-standard-library=

# Force import order to recognize a module as part of a third party library.
known-third-party=enchant


[CLASSES]

# List of method names used to declare (i.e. assign) instance attributes.
defining-attr-methods=__init__,
                      __new__,
                      setUp

# List of member names, which should be excluded from the protected access
# warning.
exclude-protected=_asdict,
                  _fields,
                  _replace,
                  _source,
                  _make

# List of valid names for the first argument in a class method.
valid-classmethod-first-arg=cls

# List of valid names for the first argument in a metaclass class method.
valid-metaclass-classmethod-first-arg=cls


[DESIGN]

# Maximum number of arguments for function / method.
max-args=10

# Maximum number of attributes for a class (see R0902).
max-attributes=10

# Maximum number of boolean expressions in an if statement.
max-bool-expr=5

# Maximum number of branch for function / method body.
max-branches=12

# Maximum number of locals for function / method body.
max-locals=15

# Maximum number of parents for a class (see R0901).
max-parents=7

# Maximum number of public methods for a class (see R0904).
max-public-methods=20

# Maximum number of return / yield for function / method body.
max-returns=6

# Maximum number of statements in function / method body.
max-statements=50

# Minimum number of public methods for a class (see R0903).
min-public-methods=2


[EXCEPTIONS]

# Exceptions that will emit a warning when being caught. Defaults to
# "BaseException, Exception".
overgeneral-exceptions=BaseException,
                       Exception<|MERGE_RESOLUTION|>--- conflicted
+++ resolved
@@ -358,13 +358,9 @@
            s3,
            e,
            id,
-<<<<<<< HEAD
            tz,
            ip,
            pi
-=======
-           n
->>>>>>> 7aba6703
 
 # Include a hint for the correct naming format with invalid-name.
 include-naming-hint=yes
